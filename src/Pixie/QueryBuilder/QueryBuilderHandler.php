<?php namespace Pixie\QueryBuilder;

use PDO;
use Pixie\Connection;
use Pixie\Exception;

class QueryBuilderHandler
{

    /**
     * @var \Viocon\Container
     */
    protected $container;

    /**
     * @var Connection
     */
    protected $connection;

    /**
     * @var array
     */
    protected $statements = array();

    /**
     * @var PDO
     */
    protected $pdo;

    /**
     * @var null|PDOStatement
     */
    protected $pdoStatement = null;

    /**
     * @var null|string
     */
    protected $tablePrefix = null;

    /**
     * @var \Pixie\QueryBuilder\Adapters\BaseAdapter
     */
    protected $adapterInstance;

    /**
     * The PDO fetch mode to use
     *
     * @var int
     */
    protected $fetchMode = PDO::FETCH_OBJ;

    /**
     * @param null|\Pixie\Connection $connection
     *
     * @throws \Pixie\Exception
     */
    public function __construct(Connection $connection = null)
    {
        if (is_null($connection)) {
            if (!$connection = Connection::getStoredConnection()) {
                throw new Exception('No database connection found.', 1);
            }
        }

        $this->connection = $connection;
        $this->container = $this->connection->getContainer();
        $this->pdo = $this->connection->getPdoInstance();
        $this->adapter = $this->connection->getAdapter();
        $this->adapterConfig = $this->connection->getAdapterConfig();

        if (isset($this->adapterConfig['prefix'])) {
            $this->tablePrefix = $this->adapterConfig['prefix'];
        }

        // Query builder adapter instance
        $this->adapterInstance = $this->container->build('\\Pixie\\QueryBuilder\\Adapters\\' . ucfirst($this->adapter), array($this->connection));

        $this->pdo->setAttribute(PDO::ATTR_ERRMODE, PDO::ERRMODE_EXCEPTION);
    }

    /**
     * Set the fetch mode
     *
     * @param $mode
     */
    public function setFetchMode($mode)
    {
        $this->fetchMode = $mode;
    }

    /**
     * @param null|\Pixie\Connection $connection
     *
     * @return static
     */
    public function newQuery(Connection $connection = null)
    {
        if (is_null($connection)) {
            $connection = $this->connection;
        }

        return new static($connection);
    }

    /**
     * @param       $sql
     * @param array $bindings
     *
     * @return $this
     */
    public function query($sql, $bindings = array())
    {
<<<<<<< HEAD
        list($this->pdoStatement, ) = $this->statement($sql, $bindings);
        
=======
        $this->pdoStatement = $this->statement($sql, $bindings);

>>>>>>> ad07d6e6
        return $this;
    }

    /**
     * @param       $sql
     * @param array $bindings
     *
     * @return array PDOStatement and execution time as float
     */
    public function statement($sql, $bindings = array())
    {
        $start = microtime(true);
        $pdoStatement = $this->pdo->prepare($sql);
        $pdoStatement->execute($bindings);
        return array($pdoStatement, microtime(true) - $start);
    }

    /**
     * Get all rows
     *
     * @return \stdClass|null
     */
    public function get()
    {
        $this->fireEvents('before-select');

        $executionTime = 0;
        if (is_null($this->pdoStatement)) {
            $queryObject = $this->getQuery('select');
            list($this->pdoStatement, $executionTime) = $this->statement(
                $queryObject->getSql(),
                $queryObject->getBindings()
            );
        }

        $start = microtime(true);
        $result = $this->pdoStatement->fetchAll($this->fetchMode);
        $executionTime += microtime(true) - $start;
        $this->pdoStatement = null;
        $this->fireEvents('after-select', $result, $executionTime);
        return $result;
    }

    /**
     * Get first row
     *
     * @return \stdClass|null
     */
    public function first()
    {
        $this->limit(1);
        $result = $this->get();
        return empty($result) ? null : $result[0];
    }

    /**
     * @param        $value
     * @param string $fieldName
     *
     * @return null|\stdClass
     */
    public function findAll($fieldName, $value)
    {
        $this->where($fieldName, '=', $value);
        return $this->get();
    }

    /**
     * @param        $value
     * @param string $fieldName
     *
     * @return null|\stdClass
     */
    public function find($value, $fieldName = 'id')
    {
        $this->where($fieldName, '=', $value);
        return $this->first();
    }

    /**
     * Get count of rows
     *
     * @return int
     */
    public function count()
    {
        // Get the current statements
        $originalStatements = $this->statements;

        unset($this->statements['limit']);
        unset($this->statements['offset']);

        $count = $this->aggregate('count');
        $this->statements = $originalStatements;

        return $count;
    }

    /**
     * @param $type
     *
     * @return int
     */
    protected function aggregate($type)
    {
        // Get the current selects
        $mainSelects = isset($this->statements['selects']) ? $this->statements['selects'] : null;
        // Replace select with a scalar value like `count`
        $this->statements['selects'] = array($this->raw($type . '(*) as field'));
        $row = $this->get();

        // Set the select as it was
        if ($mainSelects) {
            $this->statements['selects'] = $mainSelects;
        } else {
            unset($this->statements['selects']);
        }

        return isset($row[0]->field) ? (int) $row[0]->field : 0;
    }

    /**
     * @param string $type
     * @param array  $dataToBePassed
     *
     * @return mixed
     * @throws Exception
     */
    public function getQuery($type = 'select', $dataToBePassed = array())
    {
        $allowedTypes = array('select', 'insert', 'insertignore', 'replace', 'delete', 'update', 'criteriaonly');
        if (!in_array(strtolower($type), $allowedTypes)) {
            throw new Exception($type . ' is not a known type.', 2);
        }

        $queryArr = $this->adapterInstance->$type($this->statements, $dataToBePassed);

        return $this->container->build(
            '\\Pixie\\QueryBuilder\\QueryObject',
            array($queryArr['sql'], $queryArr['bindings'], $this->pdo)
        );
    }

    /**
     * @param QueryBuilderHandler $queryBuilder
     * @param null                $alias
     *
     * @return Raw
     */
    public function subQuery(QueryBuilderHandler $queryBuilder, $alias = null)
    {
        $sql = '(' . $queryBuilder->getQuery()->getRawSql() . ')';
        if ($alias) {
            $sql = $sql . ' as ' . $alias;
        }

        return $queryBuilder->raw($sql);
    }

    /**
     * @param $data
     *
     * @return array|string
     */
    private function doInsert($data, $type)
    {
        $this->fireEvents('before-insert');
        // If first value is not an array
        // Its not a batch insert
        if (!is_array(current($data))) {

            $queryObject = $this->getQuery($type, $data);

            list($result, $executionTime) = $this->statement($queryObject->getSql(), $queryObject->getBindings());

            $return = $result->rowCount() === 1 ? $this->pdo->lastInsertId() : null;
        } else {
            // Its a batch insert
            $return = array();
            $executionTime = 0;
            foreach ($data as $subData) {

                $queryObject = $this->getQuery($type, $subData);

                list($result, $time) = $this->statement($queryObject->getSql(), $queryObject->getBindings());
                $executionTime += $time;

                if($result->rowCount() === 1){
                    $return[] = $this->pdo->lastInsertId();
                }
            }
        }

        $this->fireEvents('after-insert', $return, $executionTime);

        return $return;
    }

    /**
     * @param $data
     *
     * @return array|string
     */
    public function insert($data)
    {
        return $this->doInsert($data, 'insert');
    }

    /**
     * @param $data
     *
     * @return array|string
     */
    public function insertIgnore($data)
    {
        return $this->doInsert($data, 'insertignore');
    }

    /**
     * @param $data
     *
     * @return array|string
     */
    public function replace($data)
    {
        return $this->doInsert($data, 'replace');
    }

    /**
     * @param $data
     *
     * @return $this
     */
    public function update($data)
    {
        $this->fireEvents('before-update');
        $queryObject = $this->getQuery('update', $data);
<<<<<<< HEAD
        list($response, $executionTime) = $this->statement($queryObject->getSql(), $queryObject->getBindings());
        $this->fireEvents('after-update', $queryObject, $executionTime);
        
=======
        $response = $this->statement($queryObject->getSql(), $queryObject->getBindings());
        $this->fireEvents('after-update', $queryObject);

>>>>>>> ad07d6e6
        return $response;
    }

    /**
     * @param $data
     *
     * @return array|string
     */
    public function updateOrInsert($data)
    {
        if ($this->first()) {
            return $this->update($data);
        } else {
            return $this->insert($data);
        }
    }

    /**
     * @param $data
     *
     * @return $this
     */
    public function onDuplicateKeyUpdate($data)
    {
        $this->addStatement('onduplicate', $data);
        return $this;
    }

    /**
     *
     */
    public function delete()
    {
        $this->fireEvents('before-delete');
        $queryObject = $this->getQuery('delete');
<<<<<<< HEAD
        list($response, $executionTime) = $this->statement($queryObject->getSql(), $queryObject->getBindings());
        $this->fireEvents('after-delete', $queryObject, $executionTime);
        
=======
        $response = $this->statement($queryObject->getSql(), $queryObject->getBindings());
        $this->fireEvents('after-delete', $queryObject);

>>>>>>> ad07d6e6
        return $response;
    }

    /**
     * @param $tables
     *
     * @return static
     */
    public function table($tables)
    {
        $instance = new static($this->connection);
        $tables = $this->addTablePrefix($tables, false);
        $instance->addStatement('tables', $tables);
        return $instance;
    }

    /**
     * @param $tables
     *
     * @return $this
     */
    public function from($tables)
    {
        $tables = $this->addTablePrefix($tables, false);
        $this->addStatement('tables', $tables);
        return $this;
    }

    /**
     * @param $fields
     *
     * @return $this
     */
    public function select($fields)
    {
        $fields = $this->addTablePrefix($fields);
        $this->addStatement('selects', $fields);
        return $this;
    }

    /**
     * @param $fields
     *
     * @return $this
     */
    public function selectDistinct($fields)
    {
        $this->select($fields);
        $this->addStatement('distinct', true);
        return $this;
    }

    /**
     * @param $field
     *
     * @return $this
     */
    public function groupBy($field)
    {
        $field = $this->addTablePrefix($field);
        $this->addStatement('groupBys', $field);
        return $this;
    }

    /**
     * @param        $field
     * @param string $type
     *
     * @return $this
     */
    public function orderBy($field, $type = 'ASC')
    {
        $field = $this->addTablePrefix($field);
        $this->statements['orderBys'][] = compact('field', 'type');
        return $this;
    }

    /**
     * @param $limit
     *
     * @return $this
     */
    public function limit($limit)
    {
        $this->statements['limit'] = $limit;
        return $this;
    }

    /**
     * @param $offset
     *
     * @return $this
     */
    public function offset($offset)
    {
        $this->statements['offset'] = $offset;
        return $this;
    }

    /**
     * @param        $key
     * @param        $operator
     * @param        $value
     * @param string $joiner
     *
     * @return $this
     */
    public function having($key, $operator, $value, $joiner = 'AND')
    {
        $key = $this->addTablePrefix($key);
        $this->statements['havings'][] = compact('key', 'operator', 'value', 'joiner');
        return $this;
    }

    /**
     * @param        $key
     * @param        $operator
     * @param        $value
     *
     * @return $this
     */
    public function orHaving($key, $operator, $value)
    {
        return $this->having($key, $operator, $value, 'OR');
    }

    /**
     * @param $key
     * @param $operator
     * @param $value
     *
     * @return $this
     */
    public function where($key, $operator = null, $value = null)
    {
        // If two params are given then assume operator is =
        if (func_num_args() == 2) {
            $value = $operator;
            $operator = '=';
        }
        return $this->_where($key, $operator, $value);
    }

    /**
     * @param $key
     * @param $operator
     * @param $value
     *
     * @return $this
     */
    public function orWhere($key, $operator = null, $value = null)
    {
        // If two params are given then assume operator is =
        if (func_num_args() == 2) {
            $value = $operator;
            $operator = '=';
        }

        return $this->_where($key, $operator, $value, 'OR');
    }

    /**
     * @param $key
     * @param $operator
     * @param $value
     *
     * @return $this
     */
    public function whereNot($key, $operator = null, $value = null)
    {
        // If two params are given then assume operator is =
        if (func_num_args() == 2) {
            $value = $operator;
            $operator = '=';
        }
        return $this->_where($key, $operator, $value, 'AND NOT');
    }

    /**
     * @param $key
     * @param $operator
     * @param $value
     *
     * @return $this
     */
    public function orWhereNot($key, $operator = null, $value = null)
    {
        // If two params are given then assume operator is =
        if (func_num_args() == 2) {
            $value = $operator;
            $operator = '=';
        }
        return $this->_where($key, $operator, $value, 'OR NOT');
    }

    /**
     * @param       $key
     * @param array $values
     *
     * @return $this
     */
    public function whereIn($key, array $values)
    {
        return $this->_where($key, 'IN', $values, 'AND');
    }

    /**
     * @param       $key
     * @param array $values
     *
     * @return $this
     */
    public function whereNotIn($key, array $values)
    {
        return $this->_where($key, 'NOT IN', $values, 'AND');
    }

    /**
     * @param       $key
     * @param array $values
     *
     * @return $this
     */
    public function orWhereIn($key, array $values)
    {
        return $this->_where($key, 'IN', $values, 'OR');
    }

    /**
     * @param       $key
     * @param array $values
     *
     * @return $this
     */
    public function orWhereNotIn($key, array $values)
    {
        return $this->_where($key, 'NOT IN', $values, 'OR');
    }

    /**
     * @param $key
     * @param $valueFrom
     * @param $valueTo
     *
     * @return $this
     */
    public function whereBetween($key, $valueFrom, $valueTo)
    {
        return $this->_where($key, 'BETWEEN', array($valueFrom, $valueTo), 'AND');
    }

    /**
     * @param $key
     * @param $valueFrom
     * @param $valueTo
     *
     * @return $this
     */
    public function orWhereBetween($key, $valueFrom, $valueTo)
    {
        return $this->_where($key, 'BETWEEN', array($valueFrom, $valueTo), 'OR');
    }

    /**
     * @param $key
     * @return QueryBuilderHandler
     */
    public function whereNull($key)
    {
        return $this->_where($key, 'IS', null);
    }

    /**
     * @param $key
     * @return QueryBuilderHandler
     */
    public function whereNotNull($key)
    {
        return $this->_where($key, 'IS NOT', null);
    }

    /**
     * @param $key
     * @return QueryBuilderHandler
     */
    public function orWhereNull($key)
    {
        return $this->_where($key, 'IS', null, 'OR');
    }

    /**
     * @param $key
     * @return QueryBuilderHandler
     */
    public function orWhereNotNull($key)
    {
        return $this->_where($key, 'IS NOT', null, 'OR');
    }

    /**
     * @param        $table
     * @param        $key
     * @param        $operator
     * @param        $value
     * @param string $type
     *
     * @return $this
     */
    public function join($table, $key, $operator = null, $value = null, $type = 'inner')
    {
        if (!$key instanceof \Closure) {
            $key = function($joinBuilder) use ($key, $operator, $value) {
                $joinBuilder->on($key, $operator, $value);
            };
        }

        // Build a new JoinBuilder class, keep it by reference so any changes made
        // in the closure should reflect here
        $joinBuilder = $this->container->build('\\Pixie\\QueryBuilder\\JoinBuilder', array($this->connection));
        $joinBuilder = & $joinBuilder;
        // Call the closure with our new joinBuilder object
        $key($joinBuilder);
        $table = $this->addTablePrefix($table, false);
        // Get the criteria only query from the joinBuilder object
        $this->statements['joins'][] = compact('type', 'table', 'joinBuilder');

        return $this;
    }

    /**
     * @param      $table
     * @param      $key
     * @param null $operator
     * @param null $value
     *
     * @return $this
     */
    public function leftJoin($table, $key, $operator = null, $value = null)
    {
        return $this->join($table, $key, $operator, $value, 'left');
    }

    /**
     * @param      $table
     * @param      $key
     * @param null $operator
     * @param null $value
     *
     * @return $this
     */
    public function rightJoin($table, $key, $operator = null, $value = null)
    {
        return $this->join($table, $key, $operator, $value, 'right');
    }

    /**
     * @param      $table
     * @param      $key
     * @param null $operator
     * @param null $value
     *
     * @return $this
     */
    public function innerJoin($table, $key, $operator = null, $value = null)
    {
        return $this->join($table, $key, $operator, $value, 'inner');
    }

    /**
     * Add a raw query
     *
     * @param $value
     * @param $bindings
     *
     * @return mixed
     */
    public function raw($value, $bindings = array())
    {
        return $this->container->build('\\Pixie\\QueryBuilder\\Raw', array($value, $bindings));
    }

    /**
     * Return PDO instance
     *
     * @return PDO
     */
    public function pdo()
    {
        return $this->pdo;
    }

    /**
     * @param Connection $connection
     *
     * @return $this
     */
    public function setConnection(Connection $connection)
    {
        $this->connection = $connection;
        return $this;
    }

    /**
     * @return Connection
     */
    public function getConnection()
    {
        return $this->connection;
    }

    /**
     * @param        $key
     * @param        $operator
     * @param        $value
     * @param string $joiner
     *
     * @return $this
     */
    protected function _where($key, $operator = null, $value = null, $joiner = 'AND')
    {
        $key = $this->addTablePrefix($key);
        $this->statements['wheres'][] = compact('key', 'operator', 'value', 'joiner');
        return $this;
    }

    /**
     * Add table prefix (if given) on given string.
     *
     * @param      $values
     * @param bool $tableFieldMix If we have mixes of field and table names with a "."
     *
     * @return array|mixed
     */
    public function addTablePrefix($values, $tableFieldMix = true)
    {
        if (is_null($this->tablePrefix)) {
            return $values;
        }

        // $value will be an array and we will add prefix to all table names

        // If supplied value is not an array then make it one
        $single = false;
        if (!is_array($values)) {
            $values = array($values);
            // We had single value, so should return a single value
            $single = true;
        }

        $return = array();

        foreach ($values as $key => $value) {
            // Its a raw query, just add it to our return array and continue next
            if ($value instanceof Raw || $value instanceof \Closure) {
                $return[$key] = $value;
                continue;
            }

            // If our value has mix of field and table names with a ".", like my_table.field
            if ($tableFieldMix) {
                // If we have a . then we really have a table name, else we have only field
                $return[$key] = strstr($value, '.') ? $this->tablePrefix . $value : $value;
            } else {
                // Method call says, we have just table, force adding prefix
                $return[$key] = $this->tablePrefix . $value;
            }


        }

        // If we had single value then we should return a single value (end value of the array)
        return $single ? end($return) : $return;
    }

    /**
     * @param $key
     * @param $value
     */
    protected function addStatement($key, $value)
    {
        if (!is_array($value)) {
            $value = array($value);
        }

        if (!array_key_exists($key, $this->statements)) {
            $this->statements[$key] = $value;
        } else {
            $this->statements[$key] = array_merge($this->statements[$key], $value);
        }
    }

    /**
     * @param $event
     * @param $table
     *
     * @return callable|null
     */
    public function getEvent($event, $table = ':any')
    {
        return $this->connection->getEventHandler()->getEvent($event, $table);
    }

    /**
     * @param          $event
     * @param string   $table
     * @param callable $action
     *
     * @return void
     */
    public function registerEvent($event, $table = ':any', \Closure $action)
    {
        if ($table != ':any') {
            $table = $this->addTablePrefix($table, false);
        }
        return $this->connection->getEventHandler()->registerEvent($event, $table, $action);
    }

    /**
     * @param          $event
     * @param string   $table
     *
     * @return void
     */
    public function removeEvent($event, $table = ':any')
    {
        if ($table != ':any') {
            $table = $this->addTablePrefix($table, false);
        }

        return $this->connection->getEventHandler()->removeEvent($event, $table);
    }

    /**
     * @param      $event
     * @return void
     */
    public function fireEvents($event) {
        $params = func_get_args();
        array_unshift($params, $this);
        call_user_func_array(array($this->connection->getEventHandler(), 'fireEvents'), $params);
    }

    /**
     * @return array
     */
    public function getStatements()
    {
        return $this->statements;
    }
}<|MERGE_RESOLUTION|>--- conflicted
+++ resolved
@@ -110,13 +110,8 @@
      */
     public function query($sql, $bindings = array())
     {
-<<<<<<< HEAD
-        list($this->pdoStatement, ) = $this->statement($sql, $bindings);
-        
-=======
-        $this->pdoStatement = $this->statement($sql, $bindings);
-
->>>>>>> ad07d6e6
+        list($this->pdoStatement) = $this->statement($sql, $bindings);
+
         return $this;
     }
 
@@ -354,15 +349,10 @@
     {
         $this->fireEvents('before-update');
         $queryObject = $this->getQuery('update', $data);
-<<<<<<< HEAD
+
         list($response, $executionTime) = $this->statement($queryObject->getSql(), $queryObject->getBindings());
         $this->fireEvents('after-update', $queryObject, $executionTime);
-        
-=======
-        $response = $this->statement($queryObject->getSql(), $queryObject->getBindings());
-        $this->fireEvents('after-update', $queryObject);
-
->>>>>>> ad07d6e6
+
         return $response;
     }
 
@@ -398,15 +388,11 @@
     {
         $this->fireEvents('before-delete');
         $queryObject = $this->getQuery('delete');
-<<<<<<< HEAD
+
         list($response, $executionTime) = $this->statement($queryObject->getSql(), $queryObject->getBindings());
         $this->fireEvents('after-delete', $queryObject, $executionTime);
         
-=======
-        $response = $this->statement($queryObject->getSql(), $queryObject->getBindings());
-        $this->fireEvents('after-delete', $queryObject);
-
->>>>>>> ad07d6e6
+
         return $response;
     }
 
